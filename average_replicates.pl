#!/usr/bin/perl

=head1 NAME

average_replicates.pl - Calculates the average occupancy profile based on several replicate occupancy profiles 

=head1 SYNOPSIS

perl -w average_replicates.pl --dir=<path to working dir> --output=<path to results file> --coordsCol=0 --occupCol=1 --pattern="occ.gz" --printData --sum [--help] 

 Required arguments:
    --dir | -i         path to directory with aggregate profiles
    --output | -out    output table file name
	
 Options:
   define column numbers in the input occupancy files (Nr. of the very first column is 0):
    --coordsCol | -cC  chromosome coordinates column Nr. (default: -cC 1)
    --occupCol | -oC   cumulative occupancy column Nr. (default: -oC 0)

   additional parameters
    --pattern | -p     occupancy profile file name extension template (default: occ.gz)
    --printData | -d   print all input occupancy columns to the output file
    --sum | -s         print column with sum of all occupancies for each nucleotide
<<<<<<< HEAD
	--list | -l        text file containing coma-separated list of all replicates (full path)
		
=======
	--list | -l        text file containing coma-separated list of all replicates (full path)		
>>>>>>> 2eab9ab0
    --gzip | -z        compress the output
    --help | -h        Help
    
 Example usage:
    perl -w average_replicates.pl --dir=/mnt/hdd01/myWD --output=/mnt/hdd01/myWD/occup_tab.txt --pattern="occ.gz" --coordsCol=0 --occupCol=1 --printData
	
	OR
	
    perl -w average_replicates.pl -i /mnt/hdd01/myWD -out /mnt/hdd01/myWD/occup_tab.txt -p "occ.gz" -cC 0 -oC 1 -d
    
=head1 DESCRIPTION
 
=head2 NucTools 1.0 package.

 NucTools is a software package for analysis of chromatin feature occupancy profiles from high-throughput sequencing data

=head2 average_replicates.pl

 extract_chr_bed.pl calculates the average occupancy profile and standard deviation based on several replicate occupancy profiles from the working directory and save resulting table, including input occupancy data for individual files. Input *.occ files can be flat or compressed. Resulting extended occupancy file will be saved compressed 

=head1 AUTHORS

=over

=item 
 Yevhen Vainshtein <yevhen.vainshtein@igb.fraunhofer.de>
 
=item 
 Vladimir Teif
 
=back

=head2 Last modified

 18 October 2016
 
=head1 LICENSE

 Copyright (C) 2012-2016 Yevhen Vainshtein, Vladimir Teif

    This program is free software; you can redistribute it and/or modify
    it under the terms of the GNU General Public License as published by
    the Free Software Foundation; either version 3 of the License, or
    (at your option) any later version.

    This program is distributed in the hope that it will be useful,
    but WITHOUT ANY WARRANTY; without even the implied warranty of
    MERCHANTABILITY or FITNESS FOR A PARTICULAR PURPOSE.  See the
    GNU General Public License for more details.

    You should have received a copy of the GNU General Public License along
    with this program; if not, write to the Free Software Foundation, Inc.,
    51 Franklin Street, Fifth Floor, Boston, MA 02110-1301 USA.

=cut

use Time::localtime;
use Time::Local;
use File::Basename;
use List::Util qw(sum);

use strict 'vars';
use Getopt::Long;
use Pod::Usage;

# optional gzip support if modules are installed
my ($ModuleGzipIsLoaded, $ModuleGunzipIsLoaded);
BEGIN { $ModuleGunzipIsLoaded = eval "require IO::Uncompress::Gunzip; 1"; }
BEGIN { $ModuleGzipIsLoaded = eval "require IO::Compress::Gzip; IO::Compress::Gzip->import( qw[gzip] );1"; }

my (%occupancy,%NormFactors);

my $wd;
my $output;
my $filename_pattern='occ.gz';
my $list_file;

my $coordsCol=0;
my $occupCol=1;
my $addData;
my $printSum;

my $needsHelp;
my $useGZ;
my $list_file;

my $options_okay = &Getopt::Long::GetOptions(
	'dir|i=s' => \$wd,
	'output|out=s'   => \$output,
	'pattern|p=s' => \$filename_pattern,
	'list|l=s' => \$list_file,

	'coordsCol|cC=s' => \$coordsCol,
	'occupCol|oC=s' => \$occupCol,
	
	'printData|d' => \$addData,
	'sum|s' => \$printSum,
	'gzip|z' => \$useGZ,
	'list|l=s' => \$list_file,
	
	'help|h'      => \$needsHelp
);

# Check to make sure options are specified correctly and files exist
&check_opts();

# check if GZIP is loaded
if ( ((!$ModuleGzipIsLoaded) or (!$ModuleGunzipIsLoaded)) and ($useGZ) ) {
	print STDERR "Can't work with GZIP: IO::Compress::Gzip is not on PATH\n";
	exit;
}
elsif ( (($ModuleGzipIsLoaded) and ($ModuleGunzipIsLoaded)) and ($useGZ) ) {
	print STDERR "ZGIP support enabled\n";
}
else {
	print STDERR "ZGIP support disabled\n";
}


if($list_file) { print STDERR "loading replicates list file: $list_file\n"; }

my $tm = localtime;
print STDERR "-----------------------\n",
join("-",$tm -> [3],1+ $tm -> [4],1900 + $tm -> [5])," ",
join(":",$tm -> [2],$tm -> [1],$tm -> [0]),
"\n-----------------------\n";

#load list of replicated experiments
my (@names,@files,@dirs, @all_files);

if ($list_file) {
	open(LIST_FILE, "<$list_file") or die "can't read from file $list_file: $!";
	my @lines=<LIST_FILE>;
	close (LIST_FILE);
	my $pattern="[\\t\\s,;]";
<<<<<<< HEAD
	@all_files=split($pattern,join("",@lines));
	@all_files = grep /\S/, @all_files;

=======
	@all_files=split($pattern,join("",@lines));	
>>>>>>> 2eab9ab0
} else {
	opendir(DIR, "$wd") or die $!;
	@all_files = readdir(DIR);
	closedir(DIR);
}

foreach my $file (sort @all_files){
  if ($file =~ m/.*\.$filename_pattern$/){
	push(@files, $file);
	my $file_name = basename($file,  "\.$filename_pattern");
	my $dir_name = dirname($file,  "\.$filename_pattern");
	push(@names, $file_name);
	push(@dirs, $dir_name);
	}
}

for (my $i=0; $i<=$#files; $i++) {
	my $file_name = $names[$i];
	my $file = $files[$i];
	my $dir = $dirs[$i];
<<<<<<< HEAD
	$NormFactors{$file_name} = ReadFile("$file", $file_name, $coordsCol, $occupCol, \%occupancy, @names);
=======
	$NormFactors{$file_name} = ReadFile("$dir/$file", $file_name, $coordsCol, $occupCol, \%occupancy, @names);
>>>>>>> 2eab9ab0

}

#
#my (@names,@files);
#
#foreach my $file (sort @all_files){
#  if ($file =~ m/.*\.$filename_pattern$/){
#	push(@files, $file);
#	my $filename = basename($file,  "\.$filename_pattern");
#	push(@names, $filename);
#	}
#}
#
#for (my $i=0; $i<=$#files; $i++) {
#	my $filename = $names[$i];
#	my $file = $files[$i];
#	$NormFactors{$filename} = ReadFile("$wd/$file", $filename, $coordsCol, $occupCol, \%occupancy, @names);
#
#}

print STDERR "calculating StDev, Variance, Sum and average.\nResults will be saved to $output\n";

# open pipe to Gzip or open text file for writing
  my ($gz_out_file,$out_file,$OUT_FHs);
  $out_file = $output;
	if ($useGZ) {
		$out_file =~ s/(.*)\.gz$/$1/;
		$gz_out_file = $out_file.".gz";
		$OUT_FHs = new IO::Compress::Gzip ($gz_out_file) or open ">$out_file" or die "Can't open $out_file for writing: $!\n";
	}
	else {
		open $OUT_FHs, '>', $output or die "Can't open $output for writing; $!\n";
	}


if ($addData) {
	if ($printSum) { print $OUT_FHs join("\t","position","Mean","Sum","stdev","Rel.Error", @names);   }
	else { print $OUT_FHs join("\t","position","Mean","stdev","Rel.Error", @names); }
}

my $header=0; my $old_position;
my $total_counts = keys %occupancy;
print STDERR "processing $total_counts entries...\n";
my $work_progress_step = int($total_counts/10);
my $current_progress = $work_progress_step;
my $j=0;
for my $position ( sort {$a<=>$b} keys %occupancy) {
	if($current_progress == $j) {print STDERR "$current_progress from $total_counts...\n";$current_progress+=$work_progress_step;}
	if($j==0) { $old_position= $position; }
	if($old_position < $position-1 ) {
		my @hkeys = ($old_position+1..$position);
		$occupancy{@hkeys}{@names}=0
	}
    $j++;
    my @temp; my $coord;
    for my $name ( sort keys %{ $occupancy{$position} }) {
			if ( ($header==0) && ($addData eq "yes") ){ print $OUT_FHs "\t$name"; }
			my $occup;
			if ($NormFactors{$name}==0) {
				print STDERR "index:$j\tname:$name\tposition:$position\tnorm factor:$NormFactors{$name}\toccupancy:$occupancy{$position}{$name}\tratio:NA\n";
			}
			else { 	$occup=$occupancy{$position}{$name}/$NormFactors{$name};	}
		
			push(@temp, $occup);
    }
    if ($header == 0) { print $OUT_FHs "\n"; }
    $header=1;
    my $Mean=calcMean(@temp);
		my $sum=sum(@temp);
    my ($stdev,$variance)=calcStdDev(@temp);
    my $rel_err;
    if ($Mean!=0) {  $rel_err=$stdev/$Mean; }
    else {$rel_err=0;}


    if ( ($addData) && ($printSum) ) { print $OUT_FHs join("\t",$position,$Mean,$sum,$stdev,$rel_err,@temp),"\n"; }
    elsif ( ($addData) && (!$printSum) ) { print $OUT_FHs join("\t",$position,$Mean,$stdev,$rel_err,@temp),"\n"; }
    elsif ( (!$addData) && ($printSum) ) { print $OUT_FHs join("\t",$position,$Mean,$sum,$stdev,$rel_err),"\n"; }
    else { print $OUT_FHs join("\t",$position,$Mean,$stdev,$rel_err),"\n";   }
	
	#print STDERR join(" | ",$position,$Mean,$sum,$stdev,$rel_err,@temp),"\n";
	
    undef @temp;
	$old_position = $position;
}
print STDERR "done!\n";
$tm = localtime;
print STDERR "-----------------------\n",join("-",$tm -> [3],1+ $tm -> [4],1900 + $tm -> [5])," ",join(":",$tm -> [2],$tm -> [1],$tm -> [0]),"\n-----------------------\n";
close($OUT_FHs) or die $!;
exit();



###################################

#-------------------------------------------------------------
sub calcMean {
    return sum(@_)/@_;
}

#-------------------------------------------------------------
sub calcStdDev {
	my(@array) = @_;
    my $n = $#array + 1;
	my $sum = sum(@array);
	$_ *= $_ for @array;
    my $sumOfSquares = sum(@array);
	if( (!$n) or ($n<=1) ) { return (0,0); }
    my $variance = calcVariance( $sumOfSquares, $sum, $n );
    my $stddev = sqrt( $variance );
    return ($stddev,$variance);
}

#-------------------------------------------------------------
sub calcVariance {
	my ($sumOfSquares, $sum, $n) = @_;
	return ( $sumOfSquares - ( ( $sum * $sum ) / $n ) ) / ( $n - 1 );
}

#-------------------------------------------------------------

sub ReadFile {
    my ($in_file, $filename, $col_coords, $col_occup, $occupancy_hashref, @names) = @_;
    my $filesize = -s $in_file; #determine file size in bytes
    my $size_counter_step=int($filesize/100);
    $filesize = int($filesize/1048576); # filesize in megabytes

    print STDERR "Reading $in_file file of $filesize MBs. Please wait...\n";

    #read file with by 4kb chanks
    #@coord_occ_array=();
    my $BUFFER_SIZE = 1024*4;
    
	# open compressed occupancy file
	my $inFH;
	if ( $in_file =~ (/.*\.gz$/) ) {
		$inFH = IO::Uncompress::Gunzip->new( $in_file )
		or die "IO::Uncompress::Gunzip failed: $IO::Uncompress::Gunzip::GunzipError\n";
	}
	else { open( $inFH, "<", $in_file ) or die "error: $in_file cannot be opened:$!"; }

    my $buffer = "";
    my $sz_buffer = 0;
    my $timer2 = time();
    # counter for the markers we see
    my $counter = 0;
    
    my $regex_split_newline='\n';
    
    my $processed_memory_size = 0;
    my $offset=0;
    
    my @all_occups;
    
    while ((my $n = read($inFH, $buffer, $BUFFER_SIZE)) !=0) {
        if ($n >= $BUFFER_SIZE) {
        $buffer .= <$inFH>;
        }
        my @lines = split(/$regex_split_newline/o, $buffer);
        # process each line in zone file
        foreach my $line (@lines) {
					if ($line =~ /^\D*\t.*/) { next; }
					my @string;
					push (@string, split("\t",$line));
					my $pos = $string[$col_coords];
					$pos+=0;
					my $occup = $string[$col_occup];
					$occup+=0;
					if ($occup==0) { undef @string; next; }
					foreach my $file (@names) {
							if(! exists ( $occupancy_hashref->{$pos}->{$file} ) ) { $occupancy_hashref->{$pos}->{$file}=0; }
					}
					$occupancy_hashref->{$pos}->{$filename} =  $occup;
					push(@all_occups,$occup);
					undef @string;
					$counter++;
        }
        $processed_memory_size += $n;
        $offset += $n;
        if(int($processed_memory_size/1048576)>= $filesize/10) {
            print STDERR "."; $processed_memory_size=0;
            }
        undef @lines;
        $buffer = "";
    }
    
    my $duration = time()-$timer2;
    
    print STDERR int($offset/1048576), " Mbs processed in ", time()-$timer2, " seconds.\ndone.\n";
	  print STDERR "$counter positions added\n";

    close($inFH) or die $!;
    my $mean_occup=calcMean(@all_occups);
		undef @all_occups;
    return($mean_occup);
}

#--------------------------------------------------------------------------
sub clean {

my $text = shift;

$text =~ s/\r//g;
$text =~ s/\n//g;
return $text;
}

#--------------------------------------------------------------------------
# Check for problem with the options or if user requests help
sub check_opts {
	if ($needsHelp) {
		pod2usage( -verbose => 2 );
	}
	if ( !$options_okay ) {
		pod2usage(
			-exitval => 2,
			-verbose => 1,
			-message => "Error specifying options."
		);
	}
	if ( ( ! -d $wd ) && ( ! $list_file ) ) {
		pod2usage(
			-exitval => 2,
			-verbose => 1,
			-message => "Cannot find either input directory $wd or list file $list_file: $!\n"
		);
	}
	#if ( -e $outfile ) {
	#	pod2usage(
	#		-exitval => 2,
	#		-verbose => 1,
	#		-message => "'$outfile' exists in target folder\n"
	#	);
	#}

}
<|MERGE_RESOLUTION|>--- conflicted
+++ resolved
@@ -21,12 +21,7 @@
     --pattern | -p     occupancy profile file name extension template (default: occ.gz)
     --printData | -d   print all input occupancy columns to the output file
     --sum | -s         print column with sum of all occupancies for each nucleotide
-<<<<<<< HEAD
-	--list | -l        text file containing coma-separated list of all replicates (full path)
-		
-=======
 	--list | -l        text file containing coma-separated list of all replicates (full path)		
->>>>>>> 2eab9ab0
     --gzip | -z        compress the output
     --help | -h        Help
     
@@ -111,7 +106,6 @@
 
 my $needsHelp;
 my $useGZ;
-my $list_file;
 
 my $options_okay = &Getopt::Long::GetOptions(
 	'dir|i=s' => \$wd,
@@ -162,13 +156,8 @@
 	my @lines=<LIST_FILE>;
 	close (LIST_FILE);
 	my $pattern="[\\t\\s,;]";
-<<<<<<< HEAD
 	@all_files=split($pattern,join("",@lines));
 	@all_files = grep /\S/, @all_files;
-
-=======
-	@all_files=split($pattern,join("",@lines));	
->>>>>>> 2eab9ab0
 } else {
 	opendir(DIR, "$wd") or die $!;
 	@all_files = readdir(DIR);
@@ -189,12 +178,7 @@
 	my $file_name = $names[$i];
 	my $file = $files[$i];
 	my $dir = $dirs[$i];
-<<<<<<< HEAD
 	$NormFactors{$file_name} = ReadFile("$file", $file_name, $coordsCol, $occupCol, \%occupancy, @names);
-=======
-	$NormFactors{$file_name} = ReadFile("$dir/$file", $file_name, $coordsCol, $occupCol, \%occupancy, @names);
->>>>>>> 2eab9ab0
-
 }
 
 #
@@ -430,4 +414,4 @@
 	#	);
 	#}
 
-}
+}